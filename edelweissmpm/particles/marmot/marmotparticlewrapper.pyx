# -*- coding: utf-8 -*-
#  ---------------------------------------------------------------------
#
#  _____    _      _              _         __  __ ____  __  __
# | ____|__| | ___| |_      _____(_)___ ___|  \/  |  _ \|  \/  |
# |  _| / _` |/ _ \ \ \ /\ / / _ \ / __/ __| |\/| | |_) | |\/| |
# | |__| (_| |  __/ |\ V  V /  __/ \__ \__ \ |  | |  __/| |  | |
# |_____\__,_|\___|_| \_/\_/ \___|_|___/___/_|  |_|_|   |_|  |_|
#
#
#  Unit of Strength of Materials and Structural Analysis
#  University of Innsbruck,
#  2023 - today
#
#  Matthias Neuner matthias.neuner@uibk.ac.at
#
#  This file is part of EdelweissMPM.
#
#  This library is free software; you can redistribute it and/or
#  modify it under the terms of the GNU Lesser General Public
#  License as published by the Free Software Foundation; either
#  version 2.1 of the License, or (at your option) any later version.
#
#  The full text of the license can be found in the file LICENSE.md at
#  the top level directory of EdelweissMPM.
#  ---------------------------------------------------------------------

import numpy as np

cimport cython
cimport libcpp.cast
cimport numpy as np

cimport edelweissmpm.particles.marmot.marmotparticlewrapper

from edelweissfe.utils.exceptions import CutbackRequest

from cython.operator cimport dereference
from libc.stdlib cimport free, malloc
from libcpp.memory cimport allocator, make_unique, unique_ptr

from edelweissmpm.materialpoints.marmotmaterialpoint.mp cimport (
    MarmotMaterialPoint,
    MarmotMaterialPointWrapper,
)
from edelweissmpm.meshfree.approximations.marmot.marmotmeshfreeapproximation cimport (
    MarmotMeshfreeApproximation,
    MarmotMeshfreeApproximationWrapper,
)
from edelweissmpm.meshfree.kernelfunctions.marmot.marmotmeshfreekernelfunction cimport (
    MarmotMeshfreeKernelFunction,
    MarmotMeshfreeKernelFunctionWrapper,
)


@cython.final # no subclassing -> cpdef with nogil possible
cdef class MarmotParticleWrapper:
    """This class as a wrapper for MarmotParticles.

    For the documentation of MarmotParticles, please refer to `Marmot <https://github.com/MAteRialMOdelingToolbox/Marmot/>`_.
    """


    def __cinit__(self,
                  str particleType,
                  int particleNumber,
                  double[:,::1] vertexCoordinates,
                  double volume,
                  MarmotMeshfreeApproximationWrapper marmotMeshfreeApproximationWrapper,
                  dict material
                  ):


        #TODO: This this crap:
        mpCenter =  np.mean( vertexCoordinates, axis=0).reshape(-1, vertexCoordinates.shape[1])

        self._mp = MarmotMaterialPointWrapper("GradientEnhancedMicropolar/PlaneStrain", particleNumber, mpCenter , volume, material)

        self._vertexCoordinates = np.copy(vertexCoordinates)
        self._vertexCoordinatesView = self._vertexCoordinates

        self._centerCoordinates = np.zeros(vertexCoordinates.shape[1])
        self._centerCoordinatesView = self._centerCoordinates

        self._marmotMaterialPoint = <MarmotMaterialPoint*> self._mp._marmotMaterialPoint
        self._marmotMeshfreeApproximation = <MarmotMeshfreeApproximation* > marmotMeshfreeApproximationWrapper._marmotMeshfreeApproximation

        self._assignedKernelFunctions = list()

        try:
            self._marmotParticle = MarmotParticleFactory.createParticle(particleType.encode('utf-8'),
                                                                                       particleNumber,
                                                                                       &self._vertexCoordinatesView[0,0],
                                                                                       self._vertexCoordinates.size,
                                                                                       volume,
                                                                                       self._marmotMaterialPoint[0],
                                                                                       self._marmotMeshfreeApproximation[0]
                                                                                       )
        except IndexError:
            raise NotImplementedError("Failed to create instance of MarmotParticle {:}.".format(particleType))

        self._nStateVars =           self._marmotParticle.getNumberOfRequiredStateVars()

        self._stateVars =            np.zeros(self._nStateVars)
        self._stateVarsTemp =        np.zeros(self._nStateVars)
        self._stateVarsOld =            np.zeros(self._nStateVars)

        self._marmotParticle.assignStateVars(&self._stateVarsTemp[0], self._nStateVars)

        self._particleType          = particleType
        self._number                = particleNumber
        self._ensightType           = self._marmotParticle.getParticleShape().decode('utf-8')
        self._nVertices             = self._marmotParticle.getNumberOfVertices()
        self._nDim                  = self._marmotParticle.getDimension()
        self._nBaseDof              = self._marmotParticle.getNBaseDof()
        # self._assignedKernelFunctions = list()

        cdef vector[string] fields           = self._marmotParticle.getFields()
        self._baseFields                         = [  s.decode('utf-8')  for s in fields ]

        cdef dict supportedBodyLoads = self._marmotParticle.getSupportedBodyLoadTypes()
        self._supportedBodyLoads = {k.decode() :  v for k, v in supportedBodyLoads.items()  }

        cdef dict supportedDistributedLoads = self._marmotParticle.getSupportedDistributedLoadTypes()
        self._supportedDistributedLoads = {k.decode() :  v for k, v in supportedDistributedLoads.items()  }

    @property
    def nodes(self):
        return self._nodes

    @property
    def baseFields(self):
        return self._baseFields

    @property
    def fields(self):
        return self._fields

    @property
    def nDof(self):
        return self._nBaseDof * self._nAssignedKernelFunctions

    @property
    def ensightType(self):
        return self._ensightType

    @property
    def number(self):
        return self._number

    @property
    def kernelFunctions(self):
        return self._assignedKernelFunctions

    @property
    def dofIndicesPermutation(self):
        return None

    cpdef void computePhysicsKernels(self,
                                     double[::1] dUc,
                                     double[::1] Pc,
                                     double[::1] Kc,
                                     double timeNew,
                                     double dTime, ) nogil:
        """Evaluate residual and stiffness for given time, field, and field increment."""

        self._initializeStateVarsTemp()
        self._marmotParticle.computePhysicsKernels(&dUc[0], &Pc[0], &Kc[0], timeNew, dTime)

    cpdef void computeLumpedInertia( self, double[::1] M ) nogil:
        self._marmotParticle.computeLumpedInertia(&M[0])

    cpdef void computeConsistentInertia( self, double[::1] M ) nogil:
        self._marmotParticle.computeConsistentInertia(&M[0])

    cpdef void _initializeStateVarsTemp(self, ) nogil:
        self._stateVarsTemp[:] = self._stateVars

    def computeBodyLoad(self,
                        str loadType,
                        double[::1] load,
                        double[::1] Pc,
                        double[::1] Kc,
                        double timeNew,
                        double dTime):

        self._marmotParticle.computeBodyLoad( self._supportedBodyLoads[loadType.upper()], &load[0], &Pc[0], &Kc[0], timeNew, dTime)

    def computeDistributedLoad(self,
                               str loadType,
                               int surfaceID,
                               double[::1] load,
                               double[::1] Pc,
                               double[::1] Kc,
                               double timeNew,
                               double dTime):

        self._marmotParticle.computeDistributedLoad( self._supportedDistributedLoads[loadType.upper()], surfaceID, &load[0], &Pc[0], &Kc[0], timeNew, dTime)

    def getInterpolationVector(self, double[::1] coordinates) -> np.ndarray:
        cdef np.ndarray N = np.zeros(len(self._nodes))
        cdef double[::1] Nview_ = N
        self._marmotParticle.getInterpolationVector(&Nview_[0], &coordinates[0])
        return N

    def assignKernelFunctions(self, list marmotMeshfreeKernelFunctionWrappers):
        self._assignedKernelFunctions = marmotMeshfreeKernelFunctionWrappers
        self._nAssignedKernelFunctions = len(marmotMeshfreeKernelFunctionWrappers)

        cdef vector[const MarmotMeshfreeKernelFunction*] kernelFunctions

        cdef MarmotMeshfreeKernelFunctionWrapper k
        for k in marmotMeshfreeKernelFunctionWrappers:
            kernelFunctions.push_back(k._marmotMeshfreeKernelFunction)

        self._marmotParticle.assignMeshfreeKernelFunctions(kernelFunctions)

        self._nodes = [kf.node for kf in self._assignedKernelFunctions]
        self._fields = [ self._baseFields for n in self._nodes ]

    def acceptStateAndPosition(self,):
<<<<<<< HEAD
        self._marmotMaterialPoint.acceptStateAndPosition()
        self._stateVarsOld[:] = self._stateVars
=======
        self._marmotParticle.acceptStateAndPosition()
>>>>>>> 780e2264
        self._stateVars[:] = self._stateVarsTemp

    def initializeYourself(self):
        self._stateVarsTemp[:] = self._stateVars
        self._marmotParticle.initializeYourself()
        self.acceptStateAndPosition()

    def revertToPreviousState(self):
        self._stateVars[:] = self._stateVarsOld
        self._stateVarsTemp[:] = self._stateVarsOld

    def getResultArray(self, result:str, getPersistentView:bool=True):
        """Get the array of a result, possibly as a persistent view which is continiously
        updated by the underlying MarmotParticle."""

        cdef string result_ =  result.encode('UTF-8')
        return np.array(  self.getStateView(result_ ), copy= not getPersistentView)

    cdef double[::1] getStateView(self, string result ):
        """Directly access the state vars of the underlying MarmotElement"""

        cdef StateView res = self._marmotParticle.getStateView(result)

        return <double[:res.stateSize]> ( res.stateLocation )

    def getVertexCoordinates(self):
        """Get the underlying MarmotParticle vertex coordinates."""

        self._marmotParticle.getVertexCoordinates(&self._vertexCoordinatesView[0,0])

        return self._vertexCoordinates

    def getCenterCoordinates(self):
        """Get the underlying MarmotParticle center coordinates."""

        self._marmotParticle.getCenterCoordinates(&self._centerCoordinatesView[0])

        return self._centerCoordinates

    def setInitialCondition(self, stateType: str, values: np.ndarray):
        pass


    def getNumberOfVCIConstraints(self, ):
        return self._marmotParticle.getNumberOfVCIConstraints()

    def computeTestFunctionBoundaryIntegral(self, double[::1] fInt, double[::1] boundarySurfaceVector, int boundaryFaceID, int vciConstraint ):
        self._marmotParticle.computeTestFunctionBoundaryIntegral(&fInt[0], &boundarySurfaceVector[0], boundaryFaceID, vciConstraint)

    def computeTestFuntionGradientVolumeIntegral(self, double[::1]fInt, int vciConstraint):
        self._marmotParticle.computeTestFuntionGradientVolumeIntegral(&fInt[0], vciConstraint)

    def computeKernelLocalizationIntegral(self, double[::1] fInt, int vciConstraint):
        self._marmotParticle.computeKernelLocalizationIntegral(&fInt[0], vciConstraint)

    def assignShapeFunctionCorrectionTerm(self, double[::1] correctionTerm, int vciConstraint):
        self._marmotParticle.assignShapeFunctionCorrectionTerms(&correctionTerm[0], vciConstraint)

    def getRestartData(self,):
        return self._stateVars

    def readRestartData(self, data):
        np.asarray(self._stateVars)[:] = data[:]
        self._initializeStateVarsTemp()

    def __dealloc__(self):
        del self._marmotParticle<|MERGE_RESOLUTION|>--- conflicted
+++ resolved
@@ -219,12 +219,8 @@
         self._fields = [ self._baseFields for n in self._nodes ]
 
     def acceptStateAndPosition(self,):
-<<<<<<< HEAD
         self._marmotMaterialPoint.acceptStateAndPosition()
-        self._stateVarsOld[:] = self._stateVars
-=======
         self._marmotParticle.acceptStateAndPosition()
->>>>>>> 780e2264
         self._stateVars[:] = self._stateVarsTemp
 
     def initializeYourself(self):
