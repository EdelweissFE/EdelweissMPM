--- conflicted
+++ resolved
@@ -214,12 +214,8 @@
 
             if hasChanged or kernelFunctions != p.kernelFunctions:
                 hasChanged = True
-<<<<<<< HEAD
-
-            p.assignKernelFunctions(list(kernelFunctions))
-=======
+
             p.assignKernelFunctions(kernelFunctions)
->>>>>>> 780e2264
 
         return hasChanged
 
