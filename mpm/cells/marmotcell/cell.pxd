--- conflicted
+++ resolved
@@ -82,13 +82,9 @@
 
         const unordered_map[string, int]& getSupportedBodyLoadTypes()
 
-<<<<<<< HEAD
         void interpolateFieldsToMaterialPoints( const double* Q)
 
         void getInterpolationVector( double* N, const double* coordinates)
-=======
-        void interpolateFieldsToMaterialPoints( const double* dUc)
->>>>>>> 29cc0c9a
         
 cdef class MarmotCellWrapper:
     
@@ -105,23 +101,10 @@
     
     cdef double[:, ::1] _nodeCoordinates
 
-    cpdef void computeMaterialPointKernels(self, 
-<<<<<<< HEAD
-                                           double[::1] dUc,
-                     double[::1] Rhs, 
-                     double[::1] AMatrix, 
-=======
-                     double[::1] dUc,
-                     double[::1] residual, 
-                     double[::1] dResidual_dQ, 
->>>>>>> 29cc0c9a
-                     double timeNew, 
-                     double dTime, ) nogil
+    cdef list _assignedMaterialPoints
+
+    cpdef void computeMaterialPointKernels(self, double[::1] dUc, double[::1] Rhs, double[::1] AMatrix, double timeNew, double dTime, ) nogil
 
     cpdef void interpolateFieldsToMaterialPoints(self, 
-<<<<<<< HEAD
                      double[::1] dUc ) nogil 
-=======
-                     double[::1] dUc) nogil 
->>>>>>> 29cc0c9a
 
