#!/usr/bin/env python3
# -*- coding: utf-8 -*-
#  ---------------------------------------------------------------------
#
#  _____    _      _              _         _____ _____ 
# | ____|__| | ___| |_      _____(_)___ ___|  ___| ____|
# |  _| / _` |/ _ \ \ \ /\ / / _ \ / __/ __| |_  |  _|  
# | |__| (_| |  __/ |\ V  V /  __/ \__ \__ \  _| | |___ 
# |_____\__,_|\___|_| \_/\_/ \___|_|___/___/_|   |_____|
#                                                       
# 
#  Unit of Strength of Materials and Structural Analysis
#  University of Innsbruck,
#  2017 - today
# 
#  Matthias Neuner matthias.neuner@uibk.ac.at
# 
#  This file is part of EdelweissFE.
# 
#  This library is free software; you can redistribute it and/or
#  modify it under the terms of the GNU Lesser General Public
#  License as published by the Free Software Foundation; either
#  version 2.1 of the License, or (at your option) any later version.
# 
#  The full text of the license can be found in the file LICENSE.md at
#  the top level directory of EdelweissFE.
#  ---------------------------------------------------------------------
# Created on Thu Apr 27 08:35:06 2017

# @author: matthias

import numpy as np
cimport numpy as np
cimport mpm.cells.marmotcell.cell
cimport libcpp.cast
cimport cython

from fe.utils.exceptions import CutbackRequest
from libcpp.memory cimport unique_ptr, allocator, make_unique
from libc.stdlib cimport malloc, free

from mpm.materialpoints.marmotmaterialpoint.mp cimport MarmotMaterialPointWrapper
    
@cython.final # no subclassing -> cpdef with nogil possible
cdef class MarmotCellWrapper:
    # cdef classes cannot subclass. Hence we do not subclass from the BaseCell,
    # but still we follow the interface for compatiblity.
    
    def __init__(self, cellType, cellNumber, nodes):
        """This element serves as a wrapper for MarmotCells.

        For the documentation of MarmotCells, please refer to `Marmot <https://github.com/MAteRialMOdelingToolbox/Marmot/>`_.

        Parameters
        ----------
        elementType 
            The Marmot element which should be represented, e.g., CPE4.
        elNumber
            The number of the element."""
            
        self._cellNumber = cellNumber
        self._cellType = cellType

        
        self._nNodes                         = self._marmotCell.getNNodes()
        
        self._nDof                           = self._marmotCell.getNDofPerCell()
        
        cdef vector[vector[string]] fields  = self._marmotCell.getNodeFields()
        self._fields                         = [ [ s.decode('utf-8')  for s in n  ] for n in fields ]
        
        cdef vector[int] permutationPattern = self._marmotCell.getDofIndicesPermutationPattern()
        self._dofIndicesPermutation          = np.asarray(permutationPattern)
    
        cdef dict supportedBodyLoads = self._marmotCell.getSupportedBodyLoadTypes()
        self._supportedBodyLoads = {k.decode() :  v for k, v in supportedBodyLoads.items()  }
        
        self._ensightType                    = self._marmotCell.getCellShape().decode('utf-8')

    def __cinit__(self, str cellType, int cellNumber, list nodes):
        """This C-level method is responsible for actually creating the MarmotCell.

        Parameters
        ----------
        elementType 
            The Marmot element which should be represented, e.g., CPE4.
        elNumber
            The number of the element."""


        self._nodes = nodes
        cdef np.ndarray nodeCoordinates = np.array([ node.coordinates for node in nodes])
        self._nodeCoordinates = nodeCoordinates

        try:
            self._marmotCell = MarmotCellFactory.createCell( cellType.encode('utf-8'), self._cellNumber, &self._nodeCoordinates[0,0], self._nodeCoordinates.size)
        except IndexError:
            raise NotImplementedError("Marmot cell {:} not found in library.".format(cellType))

    @property
    def cellNumber(self):
        return self._cellNumber
    
    @property
    def cellType(self):
        return self._cellType

    @property
    def nodes(self):
        return self._nodes

    @property
    def nNodes(self):
        return self._nNodes
    
    @property
    def nDof(self):
        return self._nDof

    @property
    def fields(self):
        return self._fields

    @property
    def dofIndicesPermutation(self):
        return self._dofIndicesPermutation

    @property
    def ensightType(self):
        return self._ensightType

    cpdef void computeMaterialPointKernels(self, 
                         double[::1] dUc, 
                         double[::1] Pc, 
                         double[::1] Kc, 
                         double timeNew, 
                         double dTime, ) nogil:
        """Evaluate residual and stiffness for given time, field, and field increment."""

<<<<<<< HEAD
        self._marmotCell.computeMaterialPointKernels( &dUc[0], &Pc[0], &Kc[0], timeNew, dTime)
=======
        self._marmotCell.computeMaterialPointKernels(&dUc[0], &Pc[0], &Kc[0], timeNew, dTime)
>>>>>>> 29cc0c9a

    cpdef void interpolateFieldsToMaterialPoints(self, double[::1] dUc) nogil:

        self._marmotCell.interpolateFieldsToMaterialPoints(&dUc[0])

    def computeBodyLoad(self, 
                         str loadType, 
                         double[::1] load, 
                         double[::1] Pe, 
                         double[::1] Ke, 
                         double timeNew, 
                         double dTime, ):
        self._marmotCell.computeBodyLoad( self._supportedBodyLoads[loadType.upper()], &load[0], &Pe[0], &Ke[0], timeNew, dTime)

    def assignMaterialPoints(self, list marmotMaterialPointWrappers):
        cdef vector[MarmotMaterialPoint*] mps
        cdef MarmotMaterialPointWrapper mpWrapper

        for mpWrapper in marmotMaterialPointWrappers:
            mps.push_back(<MarmotMaterialPoint*> mpWrapper._marmotMaterialPoint)

        self._marmotCell.assignMaterialPoints(mps)
        
    def isCoordinateInCell(self, coordinate: np.ndarray) -> bool:
        cdef double[::1] coords = coordinate
        return self._marmotCell.isCoordinateInCell(&coords[0])

    def getInterpolationVector(self, coordinate: np.ndarray) -> np.ndarray:
        cdef double[::1] coords = coordinate
        cdef np.ndarray N = np.zeros(self._nNodes)
        cdef double[::1] Nview_ = N
        self._marmotCell.getInterpolationVector(&Nview_[0], &coords[0])
        return N
    
    def __dealloc__(self):
        del self._marmotCell<|MERGE_RESOLUTION|>--- conflicted
+++ resolved
@@ -60,7 +60,6 @@
             
         self._cellNumber = cellNumber
         self._cellType = cellType
-
         
         self._nNodes                         = self._marmotCell.getNNodes()
         
@@ -129,6 +128,10 @@
     def ensightType(self):
         return self._ensightType
 
+    @property
+    def assignedMaterialPoints(self):
+        return self._assignedMaterialPoints
+
     cpdef void computeMaterialPointKernels(self, 
                          double[::1] dUc, 
                          double[::1] Pc, 
@@ -137,11 +140,7 @@
                          double dTime, ) nogil:
         """Evaluate residual and stiffness for given time, field, and field increment."""
 
-<<<<<<< HEAD
-        self._marmotCell.computeMaterialPointKernels( &dUc[0], &Pc[0], &Kc[0], timeNew, dTime)
-=======
         self._marmotCell.computeMaterialPointKernels(&dUc[0], &Pc[0], &Kc[0], timeNew, dTime)
->>>>>>> 29cc0c9a
 
     cpdef void interpolateFieldsToMaterialPoints(self, double[::1] dUc) nogil:
 
@@ -164,6 +163,8 @@
             mps.push_back(<MarmotMaterialPoint*> mpWrapper._marmotMaterialPoint)
 
         self._marmotCell.assignMaterialPoints(mps)
+
+        self._assignedMaterialPoints = marmotMaterialPointWrappers
         
     def isCoordinateInCell(self, coordinate: np.ndarray) -> bool:
         cdef double[::1] coords = coordinate
