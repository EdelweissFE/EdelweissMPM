# -*- coding: utf-8 -*-
#  ---------------------------------------------------------------------
#
#  _____    _      _              _         __  __ ____  __  __
# | ____|__| | ___| |_      _____(_)___ ___|  \/  |  _ \|  \/  |
# |  _| / _` |/ _ \ \ \ /\ / / _ \ / __/ __| |\/| | |_) | |\/| |
# | |__| (_| |  __/ |\ V  V /  __/ \__ \__ \ |  | |  __/| |  | |
# |_____\__,_|\___|_| \_/\_/ \___|_|___/___/_|  |_|_|   |_|  |_|
#
#
#  Unit of Strength of Materials and Structural Analysis
#  University of Innsbruck,
#  2023 - today
#
#  Matthias Neuner matthias.neuner@uibk.ac.at
#
#  This file is part of EdelweissMPM.
#
#  This library is free software; you can redistribute it and/or
#  modify it under the terms of the GNU Lesser General Public
#  License as published by the Free Software Foundation; either
#  version 2.1 of the License, or (at your option) any later version.
#
#  The full text of the license can be found in the file LICENSE.md at
#  the top level directory of EdelweissMPM.
#  ---------------------------------------------------------------------

import numpy as np
from fe.utils.exceptions import (
    ReachedMaxIncrements,
    ReachedMaxIterations,
    ReachedMinIncrementSize,
    CutbackRequest,
    DivergingSolution,
    ConditionalStop,
    StepFailed,
)

# from time import time as getCurrentTime
from collections import defaultdict
from fe.config.linsolve import getLinSolverByName, getDefaultLinSolver
from fe.config.timing import createTimingDict
from fe.config.phenomena import getFieldSize
from fe.numerics.csrgenerator import CSRGenerator
from mpm.models.mpmmodel import MPMModel
from fe.stepactions.base.stepactionbase import StepActionBase
from fe.timesteppers.timestep import TimeStep
from fe.outputmanagers.base.outputmanagerbase import OutputManagerBase
from fe.numerics.dofmanager import DofManager, DofVector, VIJSystemMatrix
from fe.utils.fieldoutput import FieldOutputController
from fe.constraints.base.constraintbase import ConstraintBase
from fe.config.phenomena import fieldCorrectionTolerance, fluxResidualTolerance, fluxResidualToleranceAlternative
from mpm.fields.nodefield import MPMNodeField
from mpm.numerics.dofmanager import MPMDofManager
from mpm.models.mpmmodel import MPMModel
from fe.sets.nodeset import NodeSet
from scipy.sparse import csr_matrix
from numpy import ndarray
import fe.utils.performancetiming as performancetiming


class NonlinearQuasistaticSolver:
    """This is the serial nonlinear implicit quasi static solver

    Parameters
    ----------
    jobInfo
        A dictionary containing the job information.
    journal
        The journal instance for logging.
    """

    identification = "NonlinearQuasistaticSolver"

    validOptions = {
        "maximumIterations": 10,
        "criticalIterations": 5,
        "allowedResidualGrowths": 10,
        "nMaxIterationsForDefaultTolerances": 5,
    }

    def __init__(self, journal):
        self.journal = journal

    @performancetiming.timeit("solve step")
    def solveStep(
        self,
        timeStepper,
        linearSolver,
        mpmManager,
        dirichlets,
        bodyLoads,
        model: MPMModel,
        fieldOutputController: FieldOutputController,
        outputmanagers: list[OutputManagerBase],
        userIterationOptions: dict,
    ) -> tuple[bool, MPMModel]:
        """Public interface to solve for a step.

        Parameters
        ----------
        # stepNumber
        #     The step number.
        step
            The dictionary containing the step definition.
        stepActions
            The dictionary containing all step actions.
        model
            The  model tree.
        fieldOutputController
            The field output controller.
        """

        iterationOptions = self.validOptions.copy()
        iterationOptions["fieldCorrectionTolerances"] = fieldCorrectionTolerance
        iterationOptions["fluxResidualTolerances"] = fluxResidualTolerance
        iterationOptions["fluxResidualTolerancesAlternative"] = fluxResidualToleranceAlternative

        iterationOptions.update(userIterationOptions)

        nMaximumIterations = iterationOptions["nMaximumIterations"]
        nCrititicalIterations = iterationOptions["nCrititcalIterations"]

        materialPoints = model.materialPoints.values()

        self._applyStepActionsAtStepStart(model, dirichlets + bodyLoads)

        try:
            for timeStep in timeStepper.generateTimeStep():
                self.journal.printSeperationLine()
                self.journal.message(
                    "increment {:}: {:8f}, {:8f}; time {:10f} to {:10f}".format(
                        timeStep.number,
                        timeStep.stepProgressIncrement,
                        timeStep.stepProgress,
                        timeStep.totalTime - timeStep.timeIncrement,
                        timeStep.totalTime,
                    ),
                    self.identification,
                    level=1,
                )

                self.journal.message(
                    "updating material point - cell connectivity",
                    self.identification,
                    level=1,
                )

                self._updateConnectivity(mpmManager)

                if timeStep.number == 0 or mpmManager.hasChanged():
                    self.journal.message(
                        "material points in cells have changed since previous localization",
                        self.identification,
                        level=1,
                    )

                    activeNodes, activeCells, activeNodeFields, activeNodeSets = self._assembleActiveDomain(
                        model, mpmManager
                    )

                    theDofManager = self._createDofManager(
                        activeNodeFields.values(), [], [], [], activeNodeSets.values(), activeCells
                    )

                    presentVariableNames = list(theDofManager.idcsOfFieldsInDofVector.keys())

                    # if theDofManager.idcsOfScalarVariablesInDofVector:
                    #     presentVariableNames += [
                    #         "scalar variables",
                    #     ]

                    nVariables = len(presentVariableNames)
                    iterationHeader = ("{:^25}" * nVariables).format(*presentVariableNames)
                    iterationHeader2 = (" {:<10}  {:<10}  ").format("||R||∞", "||ddU||∞") * nVariables

                self.journal.message(iterationHeader, self.identification, level=2)
                self.journal.message(iterationHeader2, self.identification, level=2)

                try:
                    dU, P, iterationHistory = self._newtonSolve(
                        dirichlets,
                        bodyLoads,
                        activeNodeSets,
                        activeCells,
                        materialPoints,
                        theDofManager,
                        linearSolver,
                        iterationOptions,
                        timeStep,
                        model,
                    )

                except CutbackRequest as e:
                    self.journal.message(str(e), self.identification, 1)
                    timeStepper.discardAndChangeIncrement(max(e.cutbackSize, 0.25))

                    for man in outputmanagers:
                        man.finalizeFailedIncrement()

                except (ReachedMaxIterations, DivergingSolution) as e:
                    self.journal.message(str(e), self.identification, 1)
                    timeStepper.discardAndChangeIncrement(0.25)

                    for man in outputmanagers:
                        man.finalizeFailedIncrement()

                else:
                    if iterationHistory["iterations"] >= iterationOptions["nCrititcalIterations"]:
                        timeStepper.preventIncrementIncrease()

                    for field in activeNodeFields.values():
                        theDofManager.writeDofVectorToNodeField(dU, field, "dU")

                    model.nodeFields["displacement"].copyEntriesFromOther(activeNodeFields["displacement"])
                    model.advanceToTime(timeStep.totalTime)

                    self.journal.message(
                        "Converged in {:} iteration(s)".format(iterationHistory["iterations"]), self.identification, 1
                    )

                    fieldOutputController.finalizeIncrement()
                    for man in outputmanagers:
                        man.finalizeIncrement()

        except (ReachedMaxIncrements, ReachedMinIncrementSize):
            self.journal.errorMessage("Incrementation failed", self.identification)
            raise StepFailed()

        except ConditionalStop:
            self.journal.message("Conditional Stop", self.identification)
            self._applyStepActionsAtStepEnd(model, dirichlets + bodyLoads)

        else:
            self._applyStepActionsAtStepEnd(model, dirichlets + bodyLoads)

    @performancetiming.timeit("solve step", "newton iteration")
    def _newtonSolve(
        self,
        dirichlets,
        bodyLoads,
        activeNodeSets,
        activeCells,
        materialPoints,
        theDofManager,
        linearSolver,
        iterationOptions,
        timeStep: TimeStep,
        model,
    ) -> tuple[DofVector, DofVector, DofVector, int, dict]:
        """Standard Newton-Raphson scheme to solve for an increment.

        Parameters
        ----------
        Un
            The old solution vector.
        dU
            The old solution increment.
        P
            The old reaction vector.
        K
            The system matrix to be used.
        elements
            The dictionary containing all elements.
        stepActions
            The list of active step actions.
        model
            The model tree.
        timeStep.
            The current time increment.

        Returns
        -------
        tuple[DofVector,DofVector,DofVector,int,dict]
            A tuple containing
                - the new solution vector
                - the solution increment
                - the new reaction vector
                - the number of required iterations
                - the history of residuals per field
        """

        iterationCounter = 0
        incrementResidualHistory = {field: list() for field in theDofManager.idcsOfFieldsInDofVector}

        nAllowedResidualGrowths = iterationOptions["nAllowedResidualGrowths"]

        K_VIJ = theDofManager.constructVIJSystemMatrix()
        csrGenerator = CSRGenerator(K_VIJ)

        dU = theDofManager.constructDofVector()
        dU[:] = 0.0
        R = theDofManager.constructDofVector()
        F = theDofManager.constructDofVector()
        P = theDofManager.constructDofVector()
        PExt = theDofManager.constructDofVector()
        ddU = None

        self._applyStepActionsAtIncrementStart(model, timeStep, dirichlets + bodyLoads)

        while True:
            P[:] = K_VIJ[:] = F[:] = PExt[:] = 0.0

            self._prepareMaterialPoints(materialPoints, timeStep.totalTime, timeStep.timeIncrement)
            self._interpolateFieldsToMaterialPoints(activeCells, dU)
            self._computeMaterialPoints(materialPoints, timeStep.totalTime, timeStep.timeIncrement)
            self._computeCells(activeCells, dU, P, F, K_VIJ, timeStep.totalTime, timeStep.timeIncrement)

            PExt, K = self._computeBodyLoads(bodyLoads, PExt, K_VIJ, timeStep, theDofManager, activeCells)

            R[:] = P
            R += PExt

            if iterationCounter == 0 and dirichlets:
                R = self._applyDirichlet(timeStep, R, dirichlets, activeNodeSets, theDofManager)
            else:
                for dirichlet in dirichlets:
                    R[self._findDirichletIndices(theDofManager, dirichlet)] = 0.0

                incrementResidualHistory = self._computeResiduals(
                    R, ddU, dU, F, incrementResidualHistory, theDofManager
                )

                converged = self._checkConvergence(iterationCounter, incrementResidualHistory, iterationOptions)

                if converged:
                    break

                if self._checkDivergingSolution(incrementResidualHistory, nAllowedResidualGrowths):
                    self._printResidualOutlierNodes(incrementResidualHistory)
                    raise DivergingSolution("Residual grew {:} times, cutting back".format(nAllowedResidualGrowths))

                if iterationCounter == iterationOptions["nMaximumIterations"]:
                    self._printResidualOutlierNodes(incrementResidualHistory)
                    raise ReachedMaxIterations("Reached max. iterations in current increment, cutting back")

            K_CSR = self._VIJtoCSR(K_VIJ, csrGenerator)
            K_CSR = self._applyDirichletKCsr(K_CSR, dirichlets, theDofManager)

            ddU = self._linearSolve(K_CSR, R, linearSolver)
            dU += ddU
            iterationCounter += 1

        iterationHistory = {"iterations": iterationCounter, "incrementResidualHistory": incrementResidualHistory}

        return dU, P, iterationHistory

    @performancetiming.timeit("solve step", "newton iteration", "compute body loads")
    def _computeBodyLoads(
        self,
        bodyForces: list[StepActionBase],
        PExt: DofVector,
        K: VIJSystemMatrix,
        timeStep: TimeStep,
        theDofManager,
        activeCells,
    ) -> tuple[DofVector, VIJSystemMatrix]:
        """Loop over all body forces loads acting on elements, and evaluate them.
        Assembles into the global external load vector and the system matrix.

        Parameters
        ----------
        distributedLoads
            The list of distributed loads.
        U_np
            The current solution vector.
        PExt
            The external load vector to be augmented.
        K
            The system matrix to be augmented.
        timeStep
            The current time increment.

        Returns
        -------
        tuple[DofVector,VIJSystemMatrix]
            The augmented load vector and system matrix.
        """

        for bForce in bodyForces:
            loadVector = bForce.getCurrentLoad(timeStep)
            bLoadType = bForce.loadType

            for cl in bForce.cellSet:
                if cl in activeCells:
                    Pc = np.zeros(cl.nDof)
                    Kc = K[theDofManager.idcsOfCellsInDofVector[cl]]

                    cl.computeBodyLoad(bLoadType, loadVector, Pc, Kc, timeStep.totalTime, timeStep.timeIncrement)

                    PExt[cl] += Pc

        return PExt, K

    @performancetiming.timeit("solve step", "newton iteration", "dirichet on CSR")
    def _applyDirichletKCsr(
        self, K: VIJSystemMatrix, dirichlets: list[StepActionBase], theDofManager
    ) -> VIJSystemMatrix:
        """Apply the dirichlet bcs on the global stiffness matrix
        Is called by solveStep() before solving the global system.
        http://stackoverflux.com/questions/12129948/scipy-sparse-set-row-to-zeros

        Parameters
        ----------
        K
            The system matrix.
        dirichlets
            The list of dirichlet boundary conditions.

        Returns
        -------
        VIJSystemMatrix
            The modified system matrix.
        """

        if dirichlets:
            for dirichlet in dirichlets:
                for row in self._findDirichletIndices(theDofManager, dirichlet):  # dirichlet.indices:
                    K.data[K.indptr[row] : K.indptr[row + 1]] = 0.0

            # K[row, row] = 1.0 @ once, faster than within the loop above:
            diag = K.diagonal()
            diag[np.concatenate([self._findDirichletIndices(theDofManager, d) for d in dirichlets])] = 1.0
            K.setdiag(diag)

            K.eliminate_zeros()

        return K

    @performancetiming.timeit("solve step", "newton iteration", "dirichlet on R")
    def _applyDirichlet(
        self, timeStep: TimeStep, R: DofVector, dirichlets: list[StepActionBase], activeNodeSets, theDofManager
    ):
        """Apply the dirichlet bcs on the residual vector
        Is called by solveStep() before solving the global equatuon system.

        Parameters
        ----------
        timeStep
            The time increment.
        R
            The residual vector of the global equation system to be modified.
        dirichlets
            The list of dirichlet boundary conditions.

        Returns
        -------
        DofVector
            The modified residual vector.
        """

        for dirichlet in dirichlets:
            dirichletNodes = activeNodeSets[dirichlet.nSet.name]
            R[self._findDirichletIndices(theDofManager, dirichlet)] = dirichlet.getDelta(
                timeStep, dirichletNodes
            ).flatten()

        return R

    @performancetiming.timeit("solve step", "newton iteration", "evaluation residuals")
    def _computeResiduals(
        self, R: DofVector, ddU: DofVector, dU: DofVector, F: DofVector, residualHistory: dict, theDofManager
    ) -> tuple[bool, dict]:
        """Check the convergence, individually for each field,
        similar to Abaqus based on the current total flux residual and the field correction
        Is called by solveStep() to decide whether to continue iterating or stop.

        Parameters
        ----------
        R
            The current residual.
        ddU
            The current correction increment.
        F
            The accumulated fluxes.
        iterationCounter
            The current iteration number.
        residualHistory
            The previous residuals.

        Returns
        -------
        tuple[bool,dict]
            - True if converged.
            - The residual histories field wise.

        """

        spatialAveragedFluxes = self._computeSpatialAveragedFluxes(F, theDofManager)

        for field, fieldIndices in theDofManager.idcsOfFieldsInDofVector.items():
            fieldResidualAbs = np.abs(R[fieldIndices])

            indexOfMax = np.argmax(fieldResidualAbs)
            fluxResidual = fieldResidualAbs[indexOfMax]
            normalizedFluxResidual = fluxResidual / max(spatialAveragedFluxes[field], 1e-6)
            nodeWithLargestResidual = theDofManager.getNodeForIndexInDofVector(indexOfMax)

            correction = np.linalg.norm(ddU[fieldIndices], np.inf) if ddU is not None else 0.0
            correctionRelative = correction / max(np.linalg.norm(dU[fieldIndices], np.inf), 1e-9)

            residualHistory[field].append(
                {
                    "fluxResidual": fluxResidual,
                    "normalizedFluxResidual": normalizedFluxResidual,
                    "correction": correction,
                    "correctionRelative": correctionRelative,
                    "nodeWithLargestResidual": nodeWithLargestResidual,
                }
            )

        return residualHistory

    def _checkConvergence(self, iterations: int, incrementResidualHistory: dict, iterationOptions: dict):
        iterationMessage = ""
        convergedAtAll = True

        iterationMessageTemplate = "{:11.2e}{:1}{:11.2e}{:1} "

        if iterations < iterationOptions["nMaxIterationsForDefaultTolerances"]:  # standard tolerance set
            fluxResidualTolerances = iterationOptions["fluxResidualTolerances"]
        else:  # alternative tolerance set
            fluxResidualTolerances = iterationOptions["fluxResidualTolerancesAlternative"]

        fieldCorrectionTolerances = iterationOptions["fieldCorrectionTolerances"]

        # for field, fieldIndices in theDofManager.idcsOfFieldsInDofVector.items():
        for field, fieldIncrementResidualHistory in incrementResidualHistory.items():
            correction = fieldIncrementResidualHistory[-1]["correction"]
            correctionRelative = fieldIncrementResidualHistory[-1]["correctionRelative"]

            fluxResidual = fieldIncrementResidualHistory[-1]["fluxResidual"]
            normalizedFluxResidual = fieldIncrementResidualHistory[-1]["normalizedFluxResidual"]

            convergedCorrection = correctionRelative < 1e-3
            convergedNormalizedFlux = normalizedFluxResidual < 1e-3  # fluxResidualTolerances[field]

            iterationMessage += iterationMessageTemplate.format(
                fluxResidual,
                "✓" if convergedNormalizedFlux else " ",
                correction,
                "✓" if convergedCorrection else " ",
            )
            convergedAtAll = convergedAtAll and convergedCorrection and convergedNormalizedFlux

        self.journal.message(iterationMessage, self.identification)

        return convergedAtAll

    @performancetiming.timeit("solve step", "newton iteration", "linear solve")
    def _linearSolve(self, A: csr_matrix, b: DofVector, linearSolver) -> ndarray:
        """Solve the linear equation system.

        Parameters
        ----------
        A
            The system matrix in compressed spare row format.
        b
            The right hand side.

        Returns
        -------
        ndarray
            The solution 'x'.
        """

        ddU = linearSolver(A, b)

        if np.isnan(ddU).any():
            raise DivergingSolution("Obtained NaN in linear solve")

        return ddU

    @performancetiming.timeit("solve step", "newton iteration", "conversion VIJ to CSR")
    def _VIJtoCSR(self, KCoo: VIJSystemMatrix, csrGenerator) -> csr_matrix:
        """Construct a CSR matrix from VIJ format.

        Parameters
        ----------
        K
            The system matrix in VIJ format.
        Returns
        -------
        csr_matrix
            The system matrix in compressed sparse row format.
        """
        KCsr = csrGenerator.updateCSR(KCoo)

        return KCsr

    @performancetiming.timeit("solve step", "newton iteration", "computation spatial fluxes")
    def _computeSpatialAveragedFluxes(self, F: DofVector, theDofManager) -> float:
        """Compute the spatial averaged flux for every field
        Is usually called by checkConvergence().

        Parameters
        ----------
        F
            The accumulated flux vector.

        Returns
        -------
        dict[str,float]
            A dictioary containg the spatial average fluxes for every field.
        """
        spatialAveragedFluxes = dict.fromkeys(theDofManager.idcsOfFieldsInDofVector, 0.0)
        for field, nDof in theDofManager.nAccumulatedNodalFluxesFieldwise.items():
            spatialAveragedFluxes[field] = np.linalg.norm(F[theDofManager.idcsOfFieldsInDofVector[field]], 1) / nDof

        return spatialAveragedFluxes

    @performancetiming.timeit("solve step", "newton iteration", "assembly loads")
    def _assembleLoads(
        self,
        nodeForces: list[StepActionBase],
        distributedLoads: list[StepActionBase],
        bodyForces: list[StepActionBase],
        U_np: DofVector,
        PExt: DofVector,
        K: VIJSystemMatrix,
        timeStep: TimeStep,
    ) -> tuple[DofVector, VIJSystemMatrix]:
        """Assemble all loads into a right hand side vector.

        Parameters
        ----------
        nodeForces
            The list of concentrated (nodal) loads.
        distributedLoads
            The list of distributed (surface) loads.
        bodyForces
            The list of body (volumetric) loads.
        U_np
            The current solution vector.
        PExt
            The external load vector.
        K
            The system matrix.
        timeStep
            The current time increment.

        Returns
        -------
        tuple[DofVector,VIJSystemMatrix]
            - The modified external load vector.
            - The modified system matrix.
        """
        PExt, K = self._computeBodyLoads(bodyForces, U_np, PExt, K, timeStep)

        return PExt, K

    def _checkDivergingSolution(self, incrementResidualHistory: dict, maxGrowingIter: int) -> bool:
        """Check if the iterative solution scheme is diverging.

        Parameters
        ----------
        incrementResidualHistory
            The dictionary containing the residual history of all fields.
        maxGrowingIter
            The maximum allows number of growths of a residual during the iterative solution scheme.

        Returns
        -------
        bool
            True if solution is diverging.
        """

        for history in incrementResidualHistory.values():
            nGrew = 0
            for i in range(len(history)):
                if history[i]["normalizedFluxResidual"] > history[i - 1]["normalizedFluxResidual"]:
                    nGrew += 1

            if nGrew > maxGrowingIter:
                return True

        return False

    def _printResidualOutlierNodes(self, incrementResidualHistory: dict):
        """Print which nodes have the largest residuals.

        Parameters
        ----------
        residualOutliers
            The dictionary containing the outlier nodes for every field.
        """
        self.journal.message(
            "Residual outliers:",
            self.identification,
            level=1,
        )
        for field, hist in incrementResidualHistory.items():
            self.journal.message(
                "|{:20}|node {:10}|".format(field, hist[-1]["nodeWithLargestResidual"].label),
                self.identification,
                level=2,
            )

    @performancetiming.timeit("solve step", "step actions")
    def _applyStepActionsAtStepStart(self, model: MPMModel, actions):
        """Called when all step actions should be appliet at the start a step.

        Parameters
        ----------
        model
            The model tree.
        stepActions
            The dictionary of active step actions.
        """

        for action in actions:
            action.applyAtStepStart(model)

    @performancetiming.timeit("solve step", "step actions")
    def _applyStepActionsAtStepEnd(self, model: MPMModel, actions):
        """Called when all step actions should finish a step.

        Parameters
        ----------
        model
            The model tree.
        stepActions
            The dictionary of active step actions.
        """

        for action in actions:
            action.applyAtStepEnd(model)

    @performancetiming.timeit("solve step", "newton iteration", "step actions")
    def _applyStepActionsAtIncrementStart(self, model: MPMModel, timeStep: TimeStep, actions):
        """Called when all step actions should be applied at the start of a step.

        Parameters
        ----------
        model
            The model tree.
        increment
            The time increment.
        stepActions
            The dictionary of active step actions.
        """

        for action in actions:
            action.applyAtIncrementStart(model, timeStep)

    def _findDirichletIndices(self, theDofManager, dirichlet):
        fieldIndices = theDofManager.idcsOfFieldsOnNodeSetsInDofVector[dirichlet.field][dirichlet.nSet.name]

        return fieldIndices.reshape((-1, dirichlet.fieldSize))[:, dirichlet.components].flatten()

    @performancetiming.timeit("solve step", "assembly active domain")
    def _assembleActiveDomain(self, model: MPMModel, mpmManager):
        if mpmManager.hasLostMaterialPoints():
            raise StepFailed("we have lost material points outside the grid!")

        activeCells = mpmManager.getActiveCells()
        # for c in activeCells:
        #     c.assignMaterialPoints(mpmManager.getMaterialPointsInCell(c))

        activeNodes = set([n for cell in activeCells for n in cell.nodes])

        activeNodeFields = {
            nodeField.name: MPMNodeField(nodeField.name, nodeField.dimension, activeNodes)
            for nodeField in model.nodeFields.values()
        }

        activeNodeSets = {
            nodeSet.name: NodeSet(nodeSet.name, activeNodes.intersection(nodeSet))
            for nodeSet in model.nodeSets.values()
        }

        return activeNodes, activeCells, activeNodeFields, activeNodeSets

    @performancetiming.timeit("solve step", "newton iteration", "preparation material points")
    def _prepareMaterialPoints(self, materialPoints: list, time: float, dT: float):
        for mp in materialPoints:
            mp.prepareYourself(time, dT)

    @performancetiming.timeit("solve step", "newton iteration", "interpolation to mps")
    def _interpolateFieldsToMaterialPoints(self, activeCells: list, dU: DofVector):
        for c in activeCells:
            dUCell = dU[c]
            c.interpolateFieldsToMaterialPoints(dUCell)

    @performancetiming.timeit("solve step", "newton iteration", "computation material points")
    def _computeMaterialPoints(self, materialPoints: list, time: float, dT: float):
        for mp in materialPoints:
            mp.computeYourself(time, dT)

    @performancetiming.timeit("solve step", "newton iteration", "computation active cells")
    def _computeCells(
<<<<<<< HEAD
            self, activeCells: list, dU:DofVector, P: DofVector, F: DofVector, K_VIJ: VIJSystemMatrix, time: float, dT: float
=======
        self,
        activeCells: list,
        dU: DofVector,
        P: DofVector,
        F: DofVector,
        K_VIJ: VIJSystemMatrix,
        time: float,
        dT: float,
>>>>>>> 29cc0c9a
    ):
        for c in activeCells:
            dUc = dU[c]
            Pc = np.zeros(c.nDof)
            Kc = K_VIJ[c]
            c.computeMaterialPointKernels(dUc, Pc, Kc, time, dT)
            P[c] += Pc
            F[c] += abs(Pc)

    @performancetiming.timeit("solve step", "instancing dof manager")
    def _createDofManager(self, *args):
        return MPMDofManager(*args)

    @performancetiming.timeit("solve step", "update connectivity")
    def _updateConnectivity(self, mpmManager):
        mpmManager.updateConnectivity()<|MERGE_RESOLUTION|>--- conflicted
+++ resolved
@@ -38,6 +38,7 @@
 
 # from time import time as getCurrentTime
 from collections import defaultdict
+from fe.journal.journal import Journal
 from fe.config.linsolve import getLinSolverByName, getDefaultLinSolver
 from fe.config.timing import createTimingDict
 from fe.config.phenomena import getFieldSize
@@ -49,7 +50,10 @@
 from fe.numerics.dofmanager import DofManager, DofVector, VIJSystemMatrix
 from fe.utils.fieldoutput import FieldOutputController
 from fe.constraints.base.constraintbase import ConstraintBase
-from fe.config.phenomena import fieldCorrectionTolerance, fluxResidualTolerance, fluxResidualToleranceAlternative
+
+from mpm.stepactions.base.mpmbodyloadbase import MPMBodyLoadBase
+from fe.stepactions.base.dirichletbase import DirichletBase
+
 from mpm.fields.nodefield import MPMNodeField
 from mpm.numerics.dofmanager import MPMDofManager
 from mpm.models.mpmmodel import MPMModel
@@ -64,22 +68,27 @@
 
     Parameters
     ----------
-    jobInfo
-        A dictionary containing the job information.
     journal
         The journal instance for logging.
     """
 
-    identification = "NonlinearQuasistaticSolver"
+    identification = "MPM-NQS-Solver"
 
     validOptions = {
-        "maximumIterations": 10,
-        "criticalIterations": 5,
-        "allowedResidualGrowths": 10,
-        "nMaxIterationsForDefaultTolerances": 5,
+        "max. iterations": 10,
+        "critical iterations": 5,
+        "allowed residual growths": 10,
+        "iterations for alt. tolerances": 5,
+        "zero flux threshhold": 1e-9,
+        "default flux residual tolerance": 1e-4,
+        "default flux residual tolerance alt.": 1e-3,
+        "default field correction tolerance": 1e-3,
+        "spec. flux residual tolerances": dict(),
+        "spec. flux residual tolerances alt.": dict(),
+        "spec. field correction tolerances": dict(),
     }
 
-    def __init__(self, journal):
+    def __init__(self, journal: Journal):
         self.journal = journal
 
     @performancetiming.timeit("solve step")
@@ -89,7 +98,8 @@
         linearSolver,
         mpmManager,
         dirichlets,
-        bodyLoads,
+        bodyLoads: list[MPMBodyLoadBase],
+        constraints,
         model: MPMModel,
         fieldOutputController: FieldOutputController,
         outputmanagers: list[OutputManagerBase],
@@ -99,27 +109,40 @@
 
         Parameters
         ----------
-        # stepNumber
-        #     The step number.
-        step
-            The dictionary containing the step definition.
-        stepActions
-            The dictionary containing all step actions.
+        timeStepper
+            The timeStepper instance.
+        linearSolver
+            The linear solver instance to be used.
+        mpmManager
+            The MPMManagerBase instance to be used for updating the connectivity.
+        dirichlets
+            The list of dirichlet StepActions.
+        bodyLoads
+            The list of bodyload StepActions.
+        constraints
+            The list of constraints.
         model
-            The  model tree.
+            The full MPMModel instance.
         fieldOutputController
             The field output controller.
+        outputmanagers
+            The list of OutputManagerBase instances.
+        userIterationOptions
+            The dict controlling the Newton cycle(s).
+
+        Returns
+        -------
+        tuple[bool, MPMModel]
+            The tuple containing:
+                - the truth value of success.
+                - the updated MPMModel.
         """
 
         iterationOptions = self.validOptions.copy()
-        iterationOptions["fieldCorrectionTolerances"] = fieldCorrectionTolerance
-        iterationOptions["fluxResidualTolerances"] = fluxResidualTolerance
-        iterationOptions["fluxResidualTolerancesAlternative"] = fluxResidualToleranceAlternative
-
         iterationOptions.update(userIterationOptions)
 
-        nMaximumIterations = iterationOptions["nMaximumIterations"]
-        nCrititicalIterations = iterationOptions["nCrititcalIterations"]
+        nMaximumIterations = iterationOptions["max. iterations"]
+        nCrititicalIterations = iterationOptions["critical iterations"]
 
         materialPoints = model.materialPoints.values()
 
@@ -148,6 +171,9 @@
 
                 self._updateConnectivity(mpmManager)
 
+                for c in constraints:
+                    c.initializeTimeStep(model, timeStep)
+
                 if timeStep.number == 0 or mpmManager.hasChanged():
                     self.journal.message(
                         "material points in cells have changed since previous localization",
@@ -160,7 +186,7 @@
                     )
 
                     theDofManager = self._createDofManager(
-                        activeNodeFields.values(), [], [], [], activeNodeSets.values(), activeCells
+                        activeNodeFields.values(), [], [], constraints, activeNodeSets.values(), activeCells
                     )
 
                     presentVariableNames = list(theDofManager.idcsOfFieldsInDofVector.keys())
@@ -184,6 +210,7 @@
                         activeNodeSets,
                         activeCells,
                         materialPoints,
+                        constraints,
                         theDofManager,
                         linearSolver,
                         iterationOptions,
@@ -206,7 +233,7 @@
                         man.finalizeFailedIncrement()
 
                 else:
-                    if iterationHistory["iterations"] >= iterationOptions["nCrititcalIterations"]:
+                    if iterationHistory["iterations"] >= iterationOptions["critical iterations"]:
                         timeStepper.preventIncrementIncrease()
 
                     for field in activeNodeFields.values():
@@ -237,53 +264,58 @@
     @performancetiming.timeit("solve step", "newton iteration")
     def _newtonSolve(
         self,
-        dirichlets,
-        bodyLoads,
-        activeNodeSets,
-        activeCells,
-        materialPoints,
-        theDofManager,
+        dirichlets: list,
+        bodyLoads: list,
+        activeNodeSets: list,
+        activeCells: list,
+        materialPoints: list,
+        constraints: list,
+        theDofManager: DofManager,
         linearSolver,
-        iterationOptions,
+        iterationOptions: dict,
         timeStep: TimeStep,
-        model,
+        model: MPMModel,
     ) -> tuple[DofVector, DofVector, DofVector, int, dict]:
         """Standard Newton-Raphson scheme to solve for an increment.
 
         Parameters
         ----------
-        Un
-            The old solution vector.
-        dU
-            The old solution increment.
-        P
-            The old reaction vector.
-        K
-            The system matrix to be used.
-        elements
-            The dictionary containing all elements.
-        stepActions
-            The list of active step actions.
+        dirichlets
+            The list of dirichlet StepActions.
+        bodyLoads
+            The list of bodyload StepActions.
+        activeNodeSets
+            The list of (reduced) active NodeSets.
+        activeCells
+            The list of active cells.
+        materialPoints
+            The list of material points.
+        constraints
+            The list of constraints.
+        theDofManager
+            The DofManager instance for the current active model.
+        linearSolver
+            The instance of the linear solver to be used.
+        iterationOptions
+            The specified options controlling the Newton cycle.
+        timeStep
+            The current time increment.
         model
-            The model tree.
-        timeStep.
-            The current time increment.
-
-        Returns
-        -------
-        tuple[DofVector,DofVector,DofVector,int,dict]
-            A tuple containing
-                - the new solution vector
-                - the solution increment
-                - the new reaction vector
-                - the number of required iterations
-                - the history of residuals per field
+            The full MPMModel instance.
+
+        Returns
+        -------
+        tuple[DofVector,,DofVector,dict]
+            A tuple containing:
+                - the new solution increment vector.
+                - the current internal load vector.
+                - the increment residual history of the Newton cycle.
         """
 
         iterationCounter = 0
         incrementResidualHistory = {field: list() for field in theDofManager.idcsOfFieldsInDofVector}
 
-        nAllowedResidualGrowths = iterationOptions["nAllowedResidualGrowths"]
+        nAllowedResidualGrowths = iterationOptions["allowed residual growths"]
 
         K_VIJ = theDofManager.constructVIJSystemMatrix()
         csrGenerator = CSRGenerator(K_VIJ)
@@ -305,10 +337,11 @@
             self._interpolateFieldsToMaterialPoints(activeCells, dU)
             self._computeMaterialPoints(materialPoints, timeStep.totalTime, timeStep.timeIncrement)
             self._computeCells(activeCells, dU, P, F, K_VIJ, timeStep.totalTime, timeStep.timeIncrement)
+            self._computeConstraints(constraints, dU, P, K_VIJ, timeStep)
 
             PExt, K = self._computeBodyLoads(bodyLoads, PExt, K_VIJ, timeStep, theDofManager, activeCells)
 
-            R[:] = P
+            R[:] = -P
             R += PExt
 
             if iterationCounter == 0 and dirichlets:
@@ -330,7 +363,7 @@
                     self._printResidualOutlierNodes(incrementResidualHistory)
                     raise DivergingSolution("Residual grew {:} times, cutting back".format(nAllowedResidualGrowths))
 
-                if iterationCounter == iterationOptions["nMaximumIterations"]:
+                if iterationCounter == iterationOptions["max. iterations"]:
                     self._printResidualOutlierNodes(incrementResidualHistory)
                     raise ReachedMaxIterations("Reached max. iterations in current increment, cutting back")
 
@@ -461,9 +494,7 @@
     def _computeResiduals(
         self, R: DofVector, ddU: DofVector, dU: DofVector, F: DofVector, residualHistory: dict, theDofManager
     ) -> tuple[bool, dict]:
-        """Check the convergence, individually for each field,
-        similar to Abaqus based on the current total flux residual and the field correction
-        Is called by solveStep() to decide whether to continue iterating or stop.
+        """Compute the current residuals and relative flux residuals flux (R) and effort correction (ddU).
 
         Parameters
         ----------
@@ -473,10 +504,10 @@
             The current correction increment.
         F
             The accumulated fluxes.
-        iterationCounter
-            The current iteration number.
         residualHistory
             The previous residuals.
+        theDofManager
+            The DofManager instance.
 
         Returns
         -------
@@ -493,47 +524,79 @@
 
             indexOfMax = np.argmax(fieldResidualAbs)
             fluxResidual = fieldResidualAbs[indexOfMax]
-            normalizedFluxResidual = fluxResidual / max(spatialAveragedFluxes[field], 1e-6)
+
+            relativeFluxResidual = fluxResidual / max(spatialAveragedFluxes[field], 1e-16)
             nodeWithLargestResidual = theDofManager.getNodeForIndexInDofVector(indexOfMax)
 
+            maxIncrement = np.linalg.norm(dU[fieldIndices], np.inf)
             correction = np.linalg.norm(ddU[fieldIndices], np.inf) if ddU is not None else 0.0
-            correctionRelative = correction / max(np.linalg.norm(dU[fieldIndices], np.inf), 1e-9)
+            correctionRelative = correction / max(maxIncrement, 1e-16)
 
             residualHistory[field].append(
                 {
                     "fluxResidual": fluxResidual,
-                    "normalizedFluxResidual": normalizedFluxResidual,
+                    "spatial average flux": spatialAveragedFluxes[field],
+                    "relative flux residual": relativeFluxResidual,
+                    "max. increment": maxIncrement,
                     "correction": correction,
-                    "correctionRelative": correctionRelative,
-                    "nodeWithLargestResidual": nodeWithLargestResidual,
+                    "relative correction": correctionRelative,
+                    "node with largest residual": nodeWithLargestResidual,
                 }
             )
 
         return residualHistory
 
-    def _checkConvergence(self, iterations: int, incrementResidualHistory: dict, iterationOptions: dict):
+    def _checkConvergence(self, iterations: int, incrementResidualHistory: dict, iterationOptions: dict) -> bool:
+        """Check the status of convergence.
+
+        Parameters
+        ----------
+        iterations
+            The current number of iterations.
+        incrementResidualHistory
+            The dictionary containing information about all residuals (and history) for the current Newton cycle.
+        iterationOptions
+            The dictionary containing settings controlling the convergence tolerances.
+
+        Returns
+        -------
+        bool
+            The truth value of convergence."""
+
         iterationMessage = ""
         convergedAtAll = True
 
         iterationMessageTemplate = "{:11.2e}{:1}{:11.2e}{:1} "
 
-        if iterations < iterationOptions["nMaxIterationsForDefaultTolerances"]:  # standard tolerance set
-            fluxResidualTolerances = iterationOptions["fluxResidualTolerances"]
-        else:  # alternative tolerance set
-            fluxResidualTolerances = iterationOptions["fluxResidualTolerancesAlternative"]
-
-        fieldCorrectionTolerances = iterationOptions["fieldCorrectionTolerances"]
-
-        # for field, fieldIndices in theDofManager.idcsOfFieldsInDofVector.items():
+        useStrictFluxTolerances = iterations < iterationOptions["iterations for alt. tolerances"]
+
         for field, fieldIncrementResidualHistory in incrementResidualHistory.items():
-            correction = fieldIncrementResidualHistory[-1]["correction"]
-            correctionRelative = fieldIncrementResidualHistory[-1]["correctionRelative"]
-
-            fluxResidual = fieldIncrementResidualHistory[-1]["fluxResidual"]
-            normalizedFluxResidual = fieldIncrementResidualHistory[-1]["normalizedFluxResidual"]
-
-            convergedCorrection = correctionRelative < 1e-3
-            convergedNormalizedFlux = normalizedFluxResidual < 1e-3  # fluxResidualTolerances[field]
+            lastResults = fieldIncrementResidualHistory[-1]
+            correction = lastResults["correction"]
+            correctionRelative = lastResults["relative correction"]
+
+            fluxResidual = lastResults["fluxResidual"]
+            relativeFluxResidual = lastResults["relative flux residual"]
+            spatialAveragedFlux = lastResults["spatial average flux"]
+
+            if useStrictFluxTolerances:
+                fluxTolerance = iterationOptions["spec. flux residual tolerances"].get(
+                    field, iterationOptions["default flux residual tolerance"]
+                )
+            else:
+                fluxTolerance = iterationOptions["spec. flux residual tolerances alt."].get(
+                    field, iterationOptions["default flux residual tolerance alt."]
+                )
+
+            correctionTolerance = iterationOptions["spec. field correction tolerances"].get(
+                field, iterationOptions["default field correction tolerance"]
+            )
+
+            nonZeroIncrement = lastResults["max. increment"] > 1e-14
+            convergedCorrection = correctionRelative < correctionTolerance if nonZeroIncrement else True
+
+            nonZeroFlux = spatialAveragedFlux > iterationOptions["zero flux threshhold"]
+            convergedNormalizedFlux = relativeFluxResidual < fluxTolerance if nonZeroFlux else True
 
             iterationMessage += iterationMessageTemplate.format(
                 fluxResidual,
@@ -573,7 +636,7 @@
 
     @performancetiming.timeit("solve step", "newton iteration", "conversion VIJ to CSR")
     def _VIJtoCSR(self, KCoo: VIJSystemMatrix, csrGenerator) -> csr_matrix:
-        """Construct a CSR matrix from VIJ format.
+        """Construct a CSR matrix from VIJ (COO)format.
 
         Parameters
         ----------
@@ -668,7 +731,7 @@
         for history in incrementResidualHistory.values():
             nGrew = 0
             for i in range(len(history)):
-                if history[i]["normalizedFluxResidual"] > history[i - 1]["normalizedFluxResidual"]:
+                if history[i]["relative flux residual"] > history[i - 1]["relative flux residual"]:
                     nGrew += 1
 
             if nGrew > maxGrowingIter:
@@ -691,7 +754,7 @@
         )
         for field, hist in incrementResidualHistory.items():
             self.journal.message(
-                "|{:20}|node {:10}|".format(field, hist[-1]["nodeWithLargestResidual"].label),
+                "|{:20}|node {:10}|".format(field, hist[-1]["node with largest residual"].label),
                 self.identification,
                 level=2,
             )
@@ -749,13 +812,26 @@
         return fieldIndices.reshape((-1, dirichlet.fieldSize))[:, dirichlet.components].flatten()
 
     @performancetiming.timeit("solve step", "assembly active domain")
-    def _assembleActiveDomain(self, model: MPMModel, mpmManager):
-        if mpmManager.hasLostMaterialPoints():
-            raise StepFailed("we have lost material points outside the grid!")
-
+    def _assembleActiveDomain(self, model: MPMModel, mpmManager) -> tuple[list, list, list, list]:
+        """Gather the active cells, determine the active NodeFields and NodeSets.
+
+        Parameters
+        ----------
+        model
+            The full MPMModel.
+        mpmManager
+            The MPMManager intance.
+
+        Returns
+        -------
+        tuple
+            The tuple containing:
+                - the list of active Nodes.
+                - the list of active Cells.
+                - the list of NodeFields on the active Nodes.
+                - the list of reduced NodeSets on the active Nodes.
+        """
         activeCells = mpmManager.getActiveCells()
-        # for c in activeCells:
-        #     c.assignMaterialPoints(mpmManager.getMaterialPointsInCell(c))
 
         activeNodes = set([n for cell in activeCells for n in cell.nodes])
 
@@ -773,25 +849,53 @@
 
     @performancetiming.timeit("solve step", "newton iteration", "preparation material points")
     def _prepareMaterialPoints(self, materialPoints: list, time: float, dT: float):
+        """Let the material points know that a new time step begins.
+
+        Parameters
+        ----------
+        materialPoints
+            The list of material points to be prepared.
+        time
+            The current time.
+        dT
+            The current time increment.
+        """
         for mp in materialPoints:
             mp.prepareYourself(time, dT)
 
     @performancetiming.timeit("solve step", "newton iteration", "interpolation to mps")
     def _interpolateFieldsToMaterialPoints(self, activeCells: list, dU: DofVector):
+        """Let the solution be interpolated to all material points using the cells.
+
+        Parameters
+        ----------
+        activeCells
+            The list of active cells, which contain material points.
+        dU
+            The current solution increment to be interpolated.
+        """
         for c in activeCells:
             dUCell = dU[c]
             c.interpolateFieldsToMaterialPoints(dUCell)
 
     @performancetiming.timeit("solve step", "newton iteration", "computation material points")
     def _computeMaterialPoints(self, materialPoints: list, time: float, dT: float):
+        """Evaluate all material points' physics.
+
+        Parameters
+        ----------
+        materialPonts
+            The list material points to  evaluated.
+        time
+            The current time.
+        dT
+            The increment of time.
+        """
         for mp in materialPoints:
             mp.computeYourself(time, dT)
 
     @performancetiming.timeit("solve step", "newton iteration", "computation active cells")
     def _computeCells(
-<<<<<<< HEAD
-            self, activeCells: list, dU:DofVector, P: DofVector, F: DofVector, K_VIJ: VIJSystemMatrix, time: float, dT: float
-=======
         self,
         activeCells: list,
         dU: DofVector,
@@ -800,8 +904,26 @@
         K_VIJ: VIJSystemMatrix,
         time: float,
         dT: float,
->>>>>>> 29cc0c9a
     ):
+        """Evaluate all cells.
+
+        Parameters
+        ----------
+        activeCells
+            The list of (active) cells to be evaluated.
+        dU
+            The current global solution increment vector.
+        P
+            The current global flux vector.
+        F
+            The accumulated nodal fluxes vector.
+        K_VIJ
+            The global system matrix in VIJ (COO) format.
+        time
+            The current time.
+        dT
+            The increment of time.
+        """
         for c in activeCells:
             dUc = dU[c]
             Pc = np.zeros(c.nDof)
@@ -810,6 +932,32 @@
             P[c] += Pc
             F[c] += abs(Pc)
 
+    @performancetiming.timeit("solve step", "newton iteration", "computation constraints")
+    def _computeConstraints(
+        self, constraints: list, dU: DofVector, P: DofVector, K_VIJ: VIJSystemMatrix, timeStep: TimeStep
+    ):
+        """Evaluate all constraints.
+
+        Parameters
+        ----------
+        constraints
+            The list of constraints to be evaluated.
+        dU
+            The current global solution increment vector.
+        P
+            The current global flux vector.
+        K_VIJ
+            The global system matrix in VIJ (COO) format.
+        timeStep
+            The current time increment.
+        """
+        for c in constraints:
+            dUc = dU[c]
+            Pc = np.zeros(c.nDof)
+            Kc = K_VIJ[c]
+            c.applyConstraint(dUc, Pc, Kc, timeStep)
+            P[c] += Pc
+
     @performancetiming.timeit("solve step", "instancing dof manager")
     def _createDofManager(self, *args):
         return MPMDofManager(*args)
